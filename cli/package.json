{
  "name": "code-push-cli",
  "version": "1.5.0-beta",
  "description": "Management CLI for the CodePush service",
  "main": "script/cli.js",
  "scripts": {
    "test": "gulp test"
  },
  "bin": {
    "code-push": "script/cli.js"
  },
  "repository": {
    "type": "git",
    "url": "https://github.com/Microsoft/code-push/"
  },
  "keywords": [
    "code",
    "push",
    "cordova",
    "react-native",
    "react"
  ],
  "homepage": "https://microsoft.github.io/code-push",
  "author": "Microsoft Corporation",
  "license": "MIT",
  "dependencies": {
    "backslash": "^0.1.7",
    "base-64": "^0.1.0",
    "chalk": "^1.1.0",
    "cli-table": "^0.3.1",
<<<<<<< HEAD
    "code-push": "1.4.0-beta",
    "email-validator": "^1.0.3",
=======
    "code-push": "1.5.0-beta",
>>>>>>> 64c17aff
    "fs": "0.0.2",
    "moment": "^2.10.6",
    "opener": "^1.4.1",
    "progress": "^1.1.8",
    "prompt": "^0.2.14",
    "q": "~1.4.1",
    "recursive-fs": "0.1.4",
    "semver": "4.3.6",
    "slash": "1.0.0",
    "update-notifier": "^0.5.0",
    "wordwrap": "1.0.0",
    "yargs": "^3.15.0",
    "yazl": "2.2.2"
  }
}<|MERGE_RESOLUTION|>--- conflicted
+++ resolved
@@ -28,12 +28,8 @@
     "base-64": "^0.1.0",
     "chalk": "^1.1.0",
     "cli-table": "^0.3.1",
-<<<<<<< HEAD
-    "code-push": "1.4.0-beta",
+    "code-push": "1.5.0-beta",
     "email-validator": "^1.0.3",
-=======
-    "code-push": "1.5.0-beta",
->>>>>>> 64c17aff
     "fs": "0.0.2",
     "moment": "^2.10.6",
     "opener": "^1.4.1",
