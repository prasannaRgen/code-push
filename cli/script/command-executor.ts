﻿/// <reference path="../../definitions/generated/code-push.d.ts" />

import * as base64 from "base-64";
import * as chalk from "chalk";
import * as fs from "fs";
import * as moment from "moment";
var opener = require("opener");
import * as os from "os";
import * as path from "path";
var prompt = require("prompt");
import * as Q from "q";
import * as recursiveFs from "recursive-fs";
import * as semver from "semver";
import slash = require("slash");
var Table = require("cli-table");
import * as yazl from "yazl";
import wordwrap = require("wordwrap");

import * as cli from "../definitions/cli";
import { AcquisitionStatus } from "code-push/script/acquisition-sdk";
import { AccessKey, AccountManager, App, Deployment, DeploymentKey, DeploymentMetrics, Package, UpdateMetrics } from "code-push";
var packageJson = require("../package.json");
import Promise = Q.Promise;
var progress = require("progress");

var configFilePath: string = path.join(process.env.LOCALAPPDATA || process.env.HOME, ".code-push.config");
var userAgent: string = packageJson.name + "/" + packageJson.version;

const ACTIVE_METRICS_KEY: string = "Active";
const DOWNLOADED_METRICS_KEY: string = "Downloaded";

interface IStandardLoginConnectionInfo {
    accessKeyName: string;
    providerName: string;
    providerUniqueId: string;
    serverUrl: string;
}

interface IAccessKeyLoginConnectionInfo {
    accessKey: string;
    serverUrl: string;
}

interface IPackageFile {
    isTemporary: boolean;
    path: string;
}

export interface UpdateMetricsWithTotalActive extends UpdateMetrics {
    totalActive: number;
}

export interface PackageWithMetrics {
    metrics?: UpdateMetricsWithTotalActive;
}

export var sdk: AccountManager;
export var log = (message: string | Chalk.ChalkChain): void => console.log(message);

export var loginWithAccessToken = (): Promise<void> => {
    if (!connectionInfo) {
        return Q.fcall(() => { throw new Error("You are not currently logged in. Run the 'code-push login' command to authenticate with the CodePush server."); });
    }

    sdk = new AccountManager(connectionInfo.serverUrl, userAgent);

    var accessToken: string;

    var standardLoginConnectionInfo: IStandardLoginConnectionInfo = <IStandardLoginConnectionInfo>connectionInfo;
    var accessKeyLoginConnectionInfo: IAccessKeyLoginConnectionInfo = <IAccessKeyLoginConnectionInfo>connectionInfo;

    if (standardLoginConnectionInfo.providerName) {
        accessToken = base64.encode(JSON.stringify({
            accessKeyName: standardLoginConnectionInfo.accessKeyName,
            providerName: standardLoginConnectionInfo.providerName,
            providerUniqueId: standardLoginConnectionInfo.providerUniqueId
        }));
    } else {
        accessToken = accessKeyLoginConnectionInfo.accessKey;
    }

    return sdk.loginWithAccessToken(accessToken);
}

export var confirm = (): Promise<boolean> => {
    return Promise<boolean>((resolve, reject, notify): void => {
        prompt.message = "";
        prompt.delimiter = "";

        prompt.start();

        prompt.get({
            properties: {
                response: {
                    description: chalk.cyan("Are you sure? (Y/n):")
                }
            }
        }, (err: any, result: any): void => {
            if (!result.response || result.response === "" || result.response === "Y") {
                resolve(true);
            } else {
                if (result.response !== "n") console.log("Invalid response: \"" + result.response + "\"");
                resolve(false);
            }
        });
    });
}

var connectionInfo: IStandardLoginConnectionInfo|IAccessKeyLoginConnectionInfo;

function accessKeyAdd(command: cli.IAccessKeyAddCommand): Promise<void> {
    var hostname: string = os.hostname();
    return sdk.addAccessKey(hostname, command.description)
        .then((accessKey: AccessKey) => {
            log("Successfully created a new access key" + (command.description ? (" \"" + command.description + "\"") : "") + ": " + accessKey.name);
        });
}

function accessKeyList(command: cli.IAccessKeyListCommand): Promise<void> {
    throwForInvalidOutputFormat(command.format);

    return sdk.getAccessKeys()
        .then((accessKeys: AccessKey[]): void => {
            printAccessKeys(command.format, accessKeys);
        });
}

function removeLocalAccessKey(): Promise<void> {
    return Q.fcall(() => { throw new Error("Cannot remove the access key for the current session. Please run 'code-push logout' if you would like to remove this access key."); });
}

function accessKeyRemove(command: cli.IAccessKeyRemoveCommand): Promise<void> {
    if (connectionInfo && (command.accessKeyName === (<IStandardLoginConnectionInfo>connectionInfo).accessKeyName || command.accessKeyName === (<IAccessKeyLoginConnectionInfo>connectionInfo).accessKey)) {
        return removeLocalAccessKey();
    } else {
        return getAccessKeyId(command.accessKeyName)
            .then((accessKeyId: string): Promise<void> => {
                throwForInvalidAccessKeyId(accessKeyId, command.accessKeyName);

                return confirm()
                    .then((wasConfirmed: boolean): Promise<void> => {
                        if (wasConfirmed) {
                            return sdk.removeAccessKey(accessKeyId)
                                .then((): void => {
                                    log("Successfully removed the \"" + command.accessKeyName + "\" access key.");
                                });
                        }

                        log("Access key removal cancelled.");
                    });
            });
    }
}

function appAdd(command: cli.IAppAddCommand): Promise<void> {
    return sdk.addApp(command.appName)
        .then((app: App): Promise<void> => {
            log("Successfully added the \"" + command.appName + "\" app, along with the following default deployments:");
            var deploymentListCommand: cli.IDeploymentListCommand = {
                type: cli.CommandType.deploymentList,
                appName: app.name,
                format: "table",
                displayKeys: true
            };
            return deploymentList(deploymentListCommand, /*showPackage=*/ false);
        });
}

function appList(command: cli.IAppListCommand): Promise<void> {
    throwForInvalidOutputFormat(command.format);
    var apps: App[];

    return sdk.getApps()
        .then((retrievedApps: App[]): Promise<string[][]> => {
            apps = retrievedApps;
            var deploymentListPromises: Promise<string[]>[] = apps.map((app: App) => {
                return sdk.getDeployments(app.id)
                    .then((deployments: Deployment[]) => {
                        var deploymentList: string[] = deployments
                            .map((deployment: Deployment) => deployment.name)
                            .sort((first: string, second: string) => {
                                return first.toLowerCase().localeCompare(second.toLowerCase());
                            });
                        return deploymentList;
                    });
            });
            return Q.all(deploymentListPromises);
        })
        .then((deploymentLists: string[][]): void => {
            printAppList(command.format, apps, deploymentLists);
        });
}

function appRemove(command: cli.IAppRemoveCommand): Promise<void> {
    return getAppId(command.appName)
        .then((appId: string): Promise<void> => {
            throwForInvalidAppId(appId, command.appName);

            return confirm()
                .then((wasConfirmed: boolean): Promise<void> => {
                    if (wasConfirmed) {
                        return sdk.removeApp(appId)
                            .then((): void => {
                                log("Successfully removed the \"" + command.appName + "\" app.");
                            });
                    }

                    log("App removal cancelled.");
                });
        });
}

function appRename(command: cli.IAppRenameCommand): Promise<void> {
    return getApp(command.currentAppName)
        .then((app: App): Promise<void> => {
            throwForInvalidApp(app, command.currentAppName);

            app.name = command.newAppName;

            return sdk.updateApp(app);
        })
        .then((): void => {
            log("Successfully renamed the \"" + command.currentAppName + "\" app to \"" + command.newAppName + "\".");
        });
}

function deleteConnectionInfoCache(): void {
    try {
        fs.unlinkSync(configFilePath);

        log("Successfully logged-out. The session token file located at " + chalk.cyan(configFilePath) + " has been deleted.\r\n");
    } catch (ex) {
    }
}

function deploymentAdd(command: cli.IDeploymentAddCommand): Promise<void> {
    return getAppId(command.appName)
        .then((appId: string): Promise<void> => {
            throwForInvalidAppId(appId, command.appName);

            return sdk.addDeployment(appId, command.deploymentName)
                .then((deployment: Deployment): Promise<DeploymentKey[]> => {
                    return sdk.getDeploymentKeys(appId, deployment.id);
                }).then((deploymentKeys: DeploymentKey[]) => {
                    log("Successfully added the \"" + command.deploymentName + "\" deployment with key \"" + deploymentKeys[0].key + "\" to the \"" + command.appName + "\" app.");
                });
        })
}

export var deploymentList = (command: cli.IDeploymentListCommand, showPackage: boolean = true): Promise<void> => {
    throwForInvalidOutputFormat(command.format);
    var theAppId: string;
    var deploymentKeyList: string[];
    var deployments: Deployment[];
    
    return getAppId(command.appName)
        .then((appId: string): Promise<Deployment[]> => {
            throwForInvalidAppId(appId, command.appName);
            theAppId = appId;

            return sdk.getDeployments(appId);
        })
        .then((retrievedDeployments: Deployment[]): Promise<void> => {
            deployments = retrievedDeployments;
            if (command.displayKeys) {  
                var deploymentKeyPromises: Promise<string>[] = deployments.map((deployment: Deployment) => {
                    return sdk.getDeploymentKeys(theAppId, deployment.id)
                        .then((deploymentKeys: DeploymentKey[]): string => {
                            return deploymentKeys[0].key;
                        });
                });
                
                return Q.all(deploymentKeyPromises)
                    .then((retrievedDeploymentKeyList: string[]) => {
                        deploymentKeyList = retrievedDeploymentKeyList;
                    });
            }
        })
        .then(() => {
            if (showPackage) {
                var metricsPromises: Promise<void>[] = deployments.map((deployment: Deployment) => {
                    if (deployment.package) {
                        return sdk.getDeploymentMetrics(theAppId, deployment.id)
                            .then((metrics: DeploymentMetrics): void => {
                                if (metrics[deployment.package.label]) {
                                    var totalActive: number = getTotalActiveFromDeploymentMetrics(metrics);
                                    (<PackageWithMetrics>(deployment.package)).metrics = {
                                        active: metrics[deployment.package.label].active,
                                        downloaded: metrics[deployment.package.label].downloaded,
                                        failed: metrics[deployment.package.label].failed,
                                        installed: metrics[deployment.package.label].installed,
                                        totalActive: totalActive
                                    };
                                }
                            });
                    } else {
                        return Q(<void>null);
                    }
                });
                
                return Q.all(metricsPromises);
            }
        })
        .then(() => {
            printDeploymentList(command, deployments, deploymentKeyList, showPackage);
        });
}

function deploymentRemove(command: cli.IDeploymentRemoveCommand): Promise<void> {
    return getAppId(command.appName)
        .then((appId: string): Promise<void> => {
            throwForInvalidAppId(appId, command.appName);

            return getDeploymentId(appId, command.deploymentName)
                .then((deploymentId: string): Promise<void> => {
                    throwForInvalidDeploymentId(deploymentId, command.deploymentName, command.appName);

                    return confirm()
                        .then((wasConfirmed: boolean): Promise<void> => {
                            if (wasConfirmed) {
                                return sdk.removeDeployment(appId, deploymentId)
                                    .then((): void => {
                                        log("Successfully removed the \"" + command.deploymentName + "\" deployment from the \"" + command.appName + "\" app.");
                                    })
                            }

                            log("Deployment removal cancelled.");
                        });
                });
        });
}

function deploymentRename(command: cli.IDeploymentRenameCommand): Promise<void> {
    return getAppId(command.appName)
        .then((appId: string): Promise<void> => {
            throwForInvalidAppId(appId, command.appName);

            return getDeployment(appId, command.currentDeploymentName)
                .then((deployment: Deployment): Promise<void> => {
                    throwForInvalidDeployment(deployment, command.currentDeploymentName, command.appName);

                    deployment.name = command.newDeploymentName;

                    return sdk.updateDeployment(appId, deployment);
                })
                .then((): void => {
                    log("Successfully renamed the \"" + command.currentDeploymentName + "\" deployment to \"" + command.newDeploymentName + "\" for the \"" + command.appName + "\" app.");
                });
        });
}

function deploymentHistory(command: cli.IDeploymentHistoryCommand): Promise<void> {
    throwForInvalidOutputFormat(command.format);
    var storedAppId: string;
    var storedDeploymentId: string;

    return getAppId(command.appName)
        .then((appId: string): Promise<string> => {
            throwForInvalidAppId(appId, command.appName);
            storedAppId = appId;

            return getDeploymentId(appId, command.deploymentName);
        })
        .then((deploymentId: string): Promise<Package[]> => {
            throwForInvalidDeploymentId(deploymentId, command.deploymentName, command.appName);
            storedDeploymentId = deploymentId;

            return sdk.getPackageHistory(storedAppId, deploymentId);
        })
        .then((packageHistory: Package[]): Promise<void> => {
            return sdk.getDeploymentMetrics(storedAppId, storedDeploymentId)
                .then((metrics: DeploymentMetrics): void => {
                    var totalActive: number = getTotalActiveFromDeploymentMetrics(metrics);
                    packageHistory.forEach((packageObject: Package) => {
                        if (metrics[packageObject.label]) {
                            (<PackageWithMetrics>packageObject).metrics = {
                                active: metrics[packageObject.label].active,
                                downloaded: metrics[packageObject.label].downloaded,
                                failed: metrics[packageObject.label].failed,
                                installed: metrics[packageObject.label].installed,
                                totalActive: totalActive
                            };
                        }
                    });
                    printDeploymentHistory(command, <PackageWithMetrics[]>packageHistory);
                });
        });
}

function deserializeConnectionInfo(): IStandardLoginConnectionInfo|IAccessKeyLoginConnectionInfo {
    try {
        var savedConnection: string = fs.readFileSync(configFilePath, { encoding: "utf8" });
        return JSON.parse(savedConnection);
    } catch (ex) {
        return;
    }
}

function notifyAlreadyLoggedIn(): Promise<void> {
    return Q.fcall(() => { throw new Error("You are already logged in from this machine."); });
}

export function execute(command: cli.ICommand): Promise<void> {
    connectionInfo = deserializeConnectionInfo();

    switch (command.type) {
        case cli.CommandType.login:
            if (connectionInfo) {
                return notifyAlreadyLoggedIn();
            }

            return login(<cli.ILoginCommand>command);

        case cli.CommandType.logout:
            return logout(<cli.ILogoutCommand>command);

        case cli.CommandType.register:
            return register(<cli.IRegisterCommand>command);
    }

    return loginWithAccessToken()
        .then((): Promise<void> => {
            switch (command.type) {
                case cli.CommandType.accessKeyAdd:
                    return accessKeyAdd(<cli.IAccessKeyAddCommand>command);

                case cli.CommandType.accessKeyList:
                    return accessKeyList(<cli.IAccessKeyListCommand>command);

                case cli.CommandType.accessKeyRemove:
                    return accessKeyRemove(<cli.IAccessKeyRemoveCommand>command);

                case cli.CommandType.appAdd:
                    return appAdd(<cli.IAppAddCommand>command);

                case cli.CommandType.appList:
                    return appList(<cli.IAppListCommand>command);

                case cli.CommandType.appRemove:
                    return appRemove(<cli.IAppRemoveCommand>command);

                case cli.CommandType.appRename:
                    return appRename(<cli.IAppRenameCommand>command);

                case cli.CommandType.deploymentAdd:
                    return deploymentAdd(<cli.IDeploymentAddCommand>command);

                case cli.CommandType.deploymentHistory:
                    return deploymentHistory(<cli.IDeploymentHistoryCommand>command);

                case cli.CommandType.deploymentList:
                    return deploymentList(<cli.IDeploymentListCommand>command);
 
                case cli.CommandType.deploymentRemove:
                    return deploymentRemove(<cli.IDeploymentRemoveCommand>command);

                case cli.CommandType.deploymentRename:
                    return deploymentRename(<cli.IDeploymentRenameCommand>command);

                case cli.CommandType.promote:
                    return promote(<cli.IPromoteCommand>command);

                case cli.CommandType.release:
                    return release(<cli.IReleaseCommand>command);

                case cli.CommandType.rollback:
                    return rollback(<cli.IRollbackCommand>command);

                default:
                    // We should never see this message as invalid commands should be caught by the argument parser.
                    log("Invalid command:  " + JSON.stringify(command));
            }
        });
}

function generateRandomFilename(length: number): string {
    var filename: string = "";
    var validChar: string = "ABCDEFGHIJKLMNOPQRSTUVWXYZabcdefghijklmnopqrstuvwxyz0123456789";

    for (var i = 0; i < length; i++) {
        filename += validChar.charAt(Math.floor(Math.random() * validChar.length));
    }

    return filename;
}

function getAccessKey(accessKeyName: string): Promise<AccessKey> {
    return sdk.getAccessKeys()
        .then((accessKeys: AccessKey[]): AccessKey => {
            for (var i = 0; i < accessKeys.length; ++i) {
                var accessKey: AccessKey = accessKeys[i];

                if (accessKey.name === accessKeyName) {
                    return accessKey;
                }
            }
        });
}

function getAccessKeyId(accessKeyName: string): Promise<string> {
    return getAccessKey(accessKeyName)
        .then((accessKey: AccessKey): string => {
            if (accessKey) {
                return accessKey.id;
            }

            return null;
        });
}

function getApp(appName: string): Promise<App> {
    return sdk.getApps()
        .then((apps: App[]): App => {
            for (var i = 0; i < apps.length; ++i) {
                var app: App = apps[i];

                if (app.name === appName) {
                    return app;
                }
            }
        });
}

function getAppId(appName: string): Promise<string> {
    return getApp(appName)
        .then((app: App): string => {
            if (app) {
                return app.id;
            }

            return null;
        });
}

function getDeployment(appId: string, deploymentName: string): Promise<Deployment> {
    return sdk.getDeployments(appId)
        .then((deployments: Deployment[]): Deployment => {
            for (var i = 0; i < deployments.length; ++i) {
                var deployment: Deployment = deployments[i];

                if (deployment.name === deploymentName) {
                    return deployment;
                }
            }
        });
}

function getDeploymentId(appId: string, deploymentName: string): Promise<string> {
    return getDeployment(appId, deploymentName)
        .then((deployment: Deployment): string => {
            if (deployment) {
                return deployment.id;
            }

            return null;
        });
}

function getTotalActiveFromDeploymentMetrics(metrics: DeploymentMetrics): number {
    var totalActive = 0;
    Object.keys(metrics).forEach((label: string) => {
        totalActive += metrics[label].active;
    });
    
    return totalActive;
}

function initiateExternalAuthenticationAsync(serverUrl: string, action: string): void {
    var message: string = `A browser is being launched to authenticate your account. Follow the instructions ` +
                          `it displays to complete your ${action === "register" ? "registration" : "login"}.\r\n`;

    log(message);
    var hostname: string = os.hostname();
    var url: string = serverUrl + "/auth/" + action + "?hostname=" + hostname;
    opener(url);
}

function login(command: cli.ILoginCommand): Promise<void> {
    // Check if one of the flags were provided.
    if (command.accessKey) {
        sdk = new AccountManager(command.serverUrl, userAgent);
        return sdk.loginWithAccessToken(command.accessKey)
            .then((): void => {
                // The access token is valid.
                serializeConnectionInfo(command.serverUrl, command.accessKey);
            });
    } else {
        initiateExternalAuthenticationAsync(command.serverUrl, "login");

        return loginWithAccessTokenInternal(command.serverUrl);
    }
}

function loginWithAccessTokenInternal(serverUrl: string): Promise<void> {
    return requestAccessToken()
        .then((accessToken: string): Promise<void> => {
            if (accessToken === null) {
                // The user has aborted the synchronous prompt (e.g.:  via [CTRL]+[C]).
                return;
            }

            if (!accessToken) {
                throw new Error("Invalid access token.");
            }

            sdk = new AccountManager(serverUrl, userAgent);

            return sdk.loginWithAccessToken(accessToken)
                .then((): void => {
                    // The access token is valid.
                    serializeConnectionInfo(serverUrl, accessToken);
                });
        });
}

function logout(command: cli.ILogoutCommand): Promise<void> {
    if (connectionInfo) {
        var setupPromise: Promise<void> = loginWithAccessToken();
        if (!command.isLocal) {
            var accessKeyName: string;
            setupPromise = setupPromise
                .then((): Promise<string> => {
                    var standardLoginConnectionInfo: IStandardLoginConnectionInfo = <IStandardLoginConnectionInfo>connectionInfo;
                    var accessKeyLoginConnectionInfo: IAccessKeyLoginConnectionInfo = <IAccessKeyLoginConnectionInfo>connectionInfo;

                    if (standardLoginConnectionInfo.accessKeyName) {
                        accessKeyName = standardLoginConnectionInfo.accessKeyName;
                        return getAccessKeyId(standardLoginConnectionInfo.accessKeyName);
                    } else {
                        accessKeyName = accessKeyLoginConnectionInfo.accessKey;
                        return getAccessKeyId(accessKeyLoginConnectionInfo.accessKey);
                    }
                })
                .then((accessKeyId: string): Promise<void> => {
                    return sdk.removeAccessKey(accessKeyId);
                })
                .then((): void => {
                    log("Removed access key " + accessKeyName + ".");
                });
        }

        return setupPromise
            .then((): Promise<void> => sdk.logout(), (): Promise<void> => sdk.logout())
            .then((): void => deleteConnectionInfoCache(), (): void => deleteConnectionInfoCache());
    }

    return Q.fcall(() => { throw new Error("You are not logged in."); });
}

function formatDate(unixOffset: number): string {
    var date: moment.Moment = moment(unixOffset);
    var now: moment.Moment = moment();
    if (now.diff(date, "days") < 30) {
        return date.fromNow();                  // "2 hours ago"
    } else if (now.year() === date.year()) {
        return date.format("MMM D");            // "Nov 6"
    } else {
        return date.format("MMM D, YYYY");      // "Nov 6, 2014"
    }
}

function printAppList(format: string, apps: App[], deploymentLists: string[][]): void {
    if (format === "json") {
        var dataSource: any[] = apps.map((app: App, index: number) => {
            return { "name": app.name, "deployments": deploymentLists[index] };
        });
        printJson(dataSource);
    } else if (format === "table") {
        var headers = ["Name", "Deployments"];
        printTable(headers, (dataSource: any[]): void => {
            apps.forEach((app: App, index: number): void => {
                var row = [app.name, wordwrap(50)(deploymentLists[index].join(", "))];
                dataSource.push(row);
            });
        });
    }
}

function printDeploymentList(command: cli.IDeploymentListCommand, deployments: Deployment[], deploymentKeys: Array<string>, showPackage: boolean = true): void {
    if (command.format === "json") {
        var dataSource: any[] = deployments.map((deployment: Deployment, index: number) => {
            var deploymentJson: any = { "name": deployment.name, "package": deployment.package };
            if (command.displayKeys) {
                deploymentJson.deploymentKey = deploymentKeys[index];
            }
            
            if (deployment.package) {
                var packageWithMetrics = <PackageWithMetrics>(deployment.package);
                if (packageWithMetrics.metrics) {
                    delete packageWithMetrics.metrics.totalActive;
                }
            }
            
            return deploymentJson;
        });
        printJson(dataSource);
    } else if (command.format === "table") {
        var headers = ["Name"];
        if (command.displayKeys) {
            headers.push("Deployment Key");
        }
        
        if (showPackage) {
            headers.push("Update Metadata");
            headers.push("Install Metrics");
        }
        
        printTable(headers, (dataSource: any[]): void => {
            deployments.forEach((deployment: Deployment, index: number): void => {
                var row = [deployment.name];
                if (command.displayKeys) {
                    row.push(deploymentKeys[index]);
                }
                
                if (showPackage) {
                    row.push(getPackageString(deployment.package));
                    row.push(getPackageMetricsString(<PackageWithMetrics>(deployment.package), /* showInstalls */ false));
                }
                
                dataSource.push(row);
            });
        });
    }
}

function printDeploymentHistory(command: cli.IDeploymentHistoryCommand, packageHistory: PackageWithMetrics[]): void {
    if (command.format === "json") {
        packageHistory.forEach((packageObject: PackageWithMetrics) => {
            if (packageObject.metrics) {
                delete packageObject.metrics.totalActive;
            }
        });
        
        printJson(packageHistory);
    } else if (command.format === "table") {
        printTable(["Label", "Release Time", "App Version", "Mandatory", "Description", "Install Metrics"], (dataSource: any[]) => {
            packageHistory.forEach((packageObject: Package) => {
                var releaseTime: string = formatDate(packageObject.uploadTime);
                var releaseSource: string;
                if (packageObject.releaseMethod === "Promote") {
                    releaseSource = `Promoted ${ packageObject.originalLabel } from "${ packageObject.originalDeployment }"`;
                } else if (packageObject.releaseMethod === "Rollback") {
                    var labelNumber: number = parseInt(packageObject.label.substring(1));
                    var lastLabel: string = "v" + (labelNumber - 1);
                    releaseSource = `Rolled back ${ lastLabel } to ${ packageObject.originalLabel }`;
                }

                if (releaseSource) {
                    releaseTime += "\n" + chalk.magenta(`(${releaseSource})`).toString();
                }

                dataSource.push([
                    packageObject.label,
                    releaseTime,
                    packageObject.appVersion,
                    packageObject.isMandatory ? "Yes" : "No",
                    packageObject.description ? wordwrap(30)(packageObject.description) : "",
                    getPackageMetricsString(packageObject)
                ]);
            });
        });
    }
}

function getPackageString(packageObject: Package): string {
    if (!packageObject) {
        return "";
    }

    return chalk.green("Label: ") + packageObject.label + "\n" +
        chalk.green("App Version: ") + packageObject.appVersion + "\n" +
        chalk.green("Mandatory: ") + (packageObject.isMandatory ? "Yes" : "No") + "\n" +
        chalk.green("Release Time: ") + formatDate(packageObject.uploadTime) +
        (packageObject.description ? wordwrap(70)("\n" + chalk.green("Description: ") + packageObject.description): "");
}

function getPackageMetricsString(packageObject: PackageWithMetrics, showInstalls: boolean = true): string {
    if (!packageObject || !packageObject.metrics) {
        return "";
    }

    var activePercent: number = packageObject.metrics.totalActive
        ? packageObject.metrics.active / packageObject.metrics.totalActive * 100
        : 0.0;
        
    var percentString: string = (activePercent === 100.0 ? "100" : activePercent.toPrecision(2)) + "%";
    
    var numPending: number = packageObject.metrics.downloaded - packageObject.metrics.installed - packageObject.metrics.failed;
<<<<<<< HEAD
    var returnString: string = chalk.green("Active: ") + percentString + " (" + packageObject.metrics.active.toLocaleString() + " of " + packageObject.metrics.totalActive.toLocaleString() + ")";
    if (showInstalls){
        returnString += "\n" + chalk.green("Installs: ") + packageObject.metrics.installed.toLocaleString();
        if (numPending > 0) {
            returnString += " (" + numPending.toLocaleString() + " pending)";
        }
    } else if (numPending > 0) {
        returnString += "Pending: " +  numPending.toLocaleString();
    }
=======
    var returnString: string = chalk.green("Active: ") + percentString + " (" + packageObject.metrics.active.toLocaleString() + " of " + packageObject.metrics.totalActive.toLocaleString() + ")\n" +
        chalk.green("Installs: ") + packageObject.metrics.installed.toLocaleString();
        
    if (numPending > 0) {
        returnString += " (" + numPending.toLocaleString() + " pending)";
    }    
>>>>>>> 63e2078c
    
    if (packageObject.metrics.failed) {
        returnString += "\n" + chalk.green("Rollbacks: ") + chalk.red(packageObject.metrics.failed.toLocaleString() + "");
    }
    
    return returnString;
}

function printJson(object: any): void {
    log(JSON.stringify(object, /*replacer=*/ null, /*spacing=*/ 2));
}

function printAccessKeys(format: string, keys: AccessKey[]): void {
    if (format === "json") {
        printJson(keys);
    } else if (format === "table") {
        printTable(["Key", "Time Created", "Created From", "Description"], (dataSource: any[]): void => {
            keys.forEach((key: AccessKey): void => {
                dataSource.push([
                    key.name,
                    key.createdTime ? formatDate(key.createdTime) : "",
                    key.createdBy ? key.createdBy : "",
                    key.description ? key.description : ""
                ]);
            });
        });
    }
}

function printTable(columnNames: string[], readData: (dataSource: any[]) => void): void {
    var table = new Table({
        head: columnNames,
        style: { head: ["cyan"] }
    });

    readData(table);

    log(table.toString());
}

function register(command: cli.IRegisterCommand): Promise<void> {
    initiateExternalAuthenticationAsync(command.serverUrl, "register");

    return loginWithAccessTokenInternal(command.serverUrl);
}

function promote(command: cli.IPromoteCommand): Promise<void> {
    var appId: string;
    var sourceDeploymentId: string;
    var destDeploymentId: string;

    return getAppId(command.appName)
        .then((appIdResult: string): Promise<string> => {
            throwForInvalidAppId(appIdResult, command.appName);
            appId = appIdResult;
            return getDeploymentId(appId, command.sourceDeploymentName);
        })
        .then((deploymentId: string): Promise<string> => {
            throwForInvalidDeploymentId(deploymentId, command.sourceDeploymentName, command.appName);
            sourceDeploymentId = deploymentId;
            return getDeploymentId(appId, command.destDeploymentName);
        })
        .then((deploymentId: string): Promise<void> => {
            throwForInvalidDeploymentId(deploymentId, command.destDeploymentName, command.appName);
            destDeploymentId = deploymentId;
            return sdk.promotePackage(appId, sourceDeploymentId, destDeploymentId);
        })
        .then((): void => {
            log("Successfully promoted the \"" + command.sourceDeploymentName + "\" deployment of the \"" + command.appName + "\" app to the \"" + command.destDeploymentName + "\" deployment.");
        });
}

function release(command: cli.IReleaseCommand): Promise<void> {
    if (isBinaryOrZip(command.package)) {
        throw new Error("It is unnecessary to package releases in a .zip or binary file. Please specify the direct path to the update content's directory (e.g. /platforms/ios/www) or file (e.g. main.jsbundle).");
    } else if (semver.valid(command.appStoreVersion) === null) {
        throw new Error("Please use a semver compliant app store version, for example \"1.0.3\".");
    }

    return getAppId(command.appName)
        .then((appId: string): Promise<void> => {
            throwForInvalidAppId(appId, command.appName);

            return getDeploymentId(appId, command.deploymentName)
                .then((deploymentId: string): Promise<void> => {
                    throwForInvalidDeploymentId(deploymentId, command.deploymentName, command.appName);

                    var filePath: string = command.package;
                    var getPackageFilePromise: Promise<IPackageFile>;
                    var isSingleFilePackage: boolean = true;

                    if (fs.lstatSync(filePath).isDirectory()) {
                        isSingleFilePackage = false;
                        getPackageFilePromise = Promise<IPackageFile>((resolve: (file: IPackageFile) => void, reject: (reason: Error) => void): void => {
                            var directoryPath: string = filePath;

                            recursiveFs.readdirr(directoryPath, (error?: any, directories?: string[], files?: string[]): void => {
                                if (error) {
                                    reject(error);
                                    return;
                                }

                                var baseDirectoryPath = path.dirname(directoryPath);
                                var fileName: string = generateRandomFilename(15) + ".zip";
                                var zipFile = new yazl.ZipFile();
                                var writeStream: fs.WriteStream = fs.createWriteStream(fileName);

                                zipFile.outputStream.pipe(writeStream)
                                    .on("error", (error: Error): void => {
                                        reject(error);
                                    })
                                    .on("close", (): void => {
                                        filePath = path.join(process.cwd(), fileName);

                                        resolve({ isTemporary: true, path: filePath });
                                    });

                                for (var i = 0; i < files.length; ++i) {
                                    var file: string = files[i];
                                    var relativePath: string = path.relative(baseDirectoryPath, file);

                                    // yazl does not like backslash (\) in the metadata path.
                                    relativePath = slash(relativePath);

                                    zipFile.addFile(file, relativePath);
                                }

                                zipFile.end();
                            });
                        });
                    } else {
                        getPackageFilePromise = Q({ isTemporary: false, path: filePath });
                    }

                    var lastTotalProgress = 0;
                    var progressBar = new progress("Upload progress:[:bar] :percent :etas", { 
                        complete: "=",
                        incomplete: " ",
                        width: 50,
                        total: 100
                    });

                    var uploadProgress = (currentProgress: number): void => {
                        progressBar.tick(currentProgress - lastTotalProgress);
                        lastTotalProgress = currentProgress;
                    }

                    return getPackageFilePromise
                        .then((file: IPackageFile): Promise<void> => {
                            return sdk.addPackage(appId, deploymentId, file.path, command.description, /*label*/ null, command.appStoreVersion, command.mandatory, uploadProgress)
                                .then((): void => {
                                    log("Successfully released an update containing the \"" + command.package + "\" " + (isSingleFilePackage ? "file" : "directory") + " to the \"" + command.deploymentName + "\" deployment of the \"" + command.appName + "\" app.");

                                    if (file.isTemporary) {
                                        fs.unlinkSync(filePath);
                                    }
                                });
                        });
                });
        });
}

function rollback(command: cli.IRollbackCommand): Promise<void> {
    var appId: string;

    return confirm()
        .then((wasConfirmed: boolean) => {
            if (!wasConfirmed) {
                log("Rollback cancelled.")
                return;
            }

            return getAppId(command.appName)
                .then((appIdResult: string): Promise<string> => {
                    throwForInvalidAppId(appIdResult, command.appName);
                    appId = appIdResult;
                    return getDeploymentId(appId, command.deploymentName);
                })
                .then((deploymentId: string): Promise<void> => {
                    throwForInvalidDeploymentId(deploymentId, command.deploymentName, command.appName);
                    return sdk.rollbackPackage(appId, deploymentId, command.targetRelease || undefined);
                })
                .then((): void => {
                    log("Successfully performed a rollback on the \"" + command.deploymentName + "\" deployment of the \"" + command.appName + "\" app.");
                });
        });
}

function requestAccessToken(): Promise<string> {
    return Promise<string>((resolve, reject, notify): void => {
        prompt.message = "";
        prompt.delimiter = "";

        prompt.start();

        prompt.get({
            properties: {
                response: {
                    description: chalk.cyan("Enter your access token: ")
                }
            }
        }, (err: any, result: any): void => {
            if (err) {
                resolve(null);
            } else {
                resolve(result.response.trim());
            }
        });
    });
}

function serializeConnectionInfo(serverUrl: string, accessToken: string): void {
    // The access token should have been validated already (i.e.:  logging in).
    var json: string = tryBase64Decode(accessToken);
    var standardLoginConnectionInfo: IStandardLoginConnectionInfo;
    
    try {
        standardLoginConnectionInfo = JSON.parse(json);
    } catch (ex) {
        // If the JSON parsing threw an exception, then it is
        // an access key and not a user session object.
    }

    if (standardLoginConnectionInfo) {
        // This is a normal login.
        standardLoginConnectionInfo.serverUrl = serverUrl;
        json = JSON.stringify(standardLoginConnectionInfo);
        fs.writeFileSync(configFilePath, json, { encoding: "utf8" });
    } else {
        // This login uses an access token
        var accessKeyLoginConnectionInfo: IAccessKeyLoginConnectionInfo = { serverUrl: serverUrl, accessKey: accessToken };
        json = JSON.stringify(accessKeyLoginConnectionInfo);
        fs.writeFileSync(configFilePath, json, { encoding: "utf8" });
    }

    log("\r\nSuccessfully logged-in. Your session token was written to " + chalk.cyan(configFilePath) + ". You can run the " + chalk.cyan("code-push logout") + " command at any time to delete this file and terminate your session.\r\n");
}

function tryBase64Decode(encoded: string): string {
    try {
        return base64.decode(encoded);
    } catch (ex) {
        return null;
    }
}

function isBinaryOrZip(path: string): boolean {
    return path.search(/\.zip$/i) !== -1
        || path.search(/\.apk$/i) !== -1
        || path.search(/\.ipa$/i) !== -1;
}

function throwForMissingCredentials(accessKeyName: string, providerName: string, providerUniqueId: string): void {
    if (!accessKeyName) throw new Error("Access key is missing.");
    if (!providerName) throw new Error("Provider name is missing.");
    if (!providerUniqueId) throw new Error("Provider unique ID is missing.");

}

function throwForInvalidAccessKeyId(accessKeyId: string, accessKeyName: string): void {
    if (!accessKeyId) {
        throw new Error("Access key \"" + accessKeyName + "\" does not exist.");
    }
}

function throwForInvalidApp(app: App, appName: string): void {
    if (!app) {
        throw new Error("App \"" + appName + "\" does not exist.");
    }
}

function throwForInvalidAppId(appId: string, appName: string): void {
    if (!appId) {
        throw new Error("App \"" + appName + "\" does not exist.");
    }
}

function throwForInvalidDeployment(deployment: Deployment, deploymentName: string, appName: string): void {
    if (!deployment) {
        throw new Error("Deployment \"" + deploymentName + "\" does not exist for app \"" + appName + "\".");
    }
}

function throwForInvalidDeploymentId(deploymentId: string, deploymentName: string, appName: string): void {
    if (!deploymentId) {
        throw new Error("Deployment \"" + deploymentName + "\" does not exist for app \"" + appName + "\".");
    }
}

function throwForInvalidOutputFormat(format: string): void {
    switch (format) {
        case "json":
        case "table":
            break;

        default:
            throw new Error("Invalid format:  " + format + ".");
    }
}<|MERGE_RESOLUTION|>--- conflicted
+++ resolved
@@ -783,10 +783,16 @@
         ? packageObject.metrics.active / packageObject.metrics.totalActive * 100
         : 0.0;
         
-    var percentString: string = (activePercent === 100.0 ? "100" : activePercent.toPrecision(2)) + "%";
+    var percentString: string;
+    if (activePercent === 100.0) {
+        percentString = "100%";
+    } else if (activePercent === 0.0) {
+        percentString = "0%";
+    } else {
+        percentString = activePercent.toPrecision(2) + "%";
+    }
     
     var numPending: number = packageObject.metrics.downloaded - packageObject.metrics.installed - packageObject.metrics.failed;
-<<<<<<< HEAD
     var returnString: string = chalk.green("Active: ") + percentString + " (" + packageObject.metrics.active.toLocaleString() + " of " + packageObject.metrics.totalActive.toLocaleString() + ")";
     if (showInstalls){
         returnString += "\n" + chalk.green("Installs: ") + packageObject.metrics.installed.toLocaleString();
@@ -796,14 +802,6 @@
     } else if (numPending > 0) {
         returnString += "Pending: " +  numPending.toLocaleString();
     }
-=======
-    var returnString: string = chalk.green("Active: ") + percentString + " (" + packageObject.metrics.active.toLocaleString() + " of " + packageObject.metrics.totalActive.toLocaleString() + ")\n" +
-        chalk.green("Installs: ") + packageObject.metrics.installed.toLocaleString();
-        
-    if (numPending > 0) {
-        returnString += " (" + numPending.toLocaleString() + " pending)";
-    }    
->>>>>>> 63e2078c
     
     if (packageObject.metrics.failed) {
         returnString += "\n" + chalk.green("Rollbacks: ") + chalk.red(packageObject.metrics.failed.toLocaleString() + "");
