--- conflicted
+++ resolved
@@ -104,7 +104,7 @@
             }
         ]);
     }
-    
+
     public getDeploymentMetrics(appId: string, deploymentId: string): Promise<any> {
         return Q({
             "1.0.0": {
@@ -394,10 +394,7 @@
                     },
                     {
                         name: "Staging",
-<<<<<<< HEAD
                         key: "6",
-=======
->>>>>>> 6d159841
                         package: {
                             appVersion: "1.0.0",
                             description: "fgh",
@@ -411,10 +408,10 @@
                                 active: 123,
                                 downloaded: 321,
                                 failed: 789,
-                                installed: 456
+                                installed: 456,
+                                totalActive: 1035
                             }
-                        },
-                        deploymentKey: "6"
+                        }
                     }
                 ];
 
@@ -515,7 +512,8 @@
                             active: 789,
                             downloaded: 456,
                             failed: 654,
-                            installed: 987
+                            installed: 987,
+                            totalActive: 1035
                         }
                     },
                     {
@@ -531,7 +529,8 @@
                             active: 123,
                             downloaded: 321,
                             failed: 789,
-                            installed: 456
+                            installed: 456,
+                            totalActive: 1035
                         }
                     }
                 ];
@@ -540,7 +539,7 @@
                 done();
             });
     });
-    
+
     it("release doesn't allow releasing .zip file", (done: MochaDone): void => {
         var command: cli.IReleaseCommand = {
             type: cli.CommandType.release,
